--- conflicted
+++ resolved
@@ -116,21 +116,10 @@
 
   // Either schedules the 'work_item', or if needed, schedules the scan matcher
   // construction and queues the 'work_item'.
-<<<<<<< HEAD
   void DispatchScanMatcherConstructionAndWorkItem(
-      const SubmapId& submap_id, const ProbabilityGrid* submap,
-      const std::function<void()>& work_item) REQUIRES(mutex_);
-
-=======
-  void ScheduleSubmapScanMatcherConstructionAndQueueWorkItem(
       const SubmapId& submap_id, const Grid2D* grid,
       const std::function<void()>& work_item) REQUIRES(mutex_);
 
-  // Constructs the scan matcher for a 'submap', then schedules its work items.
-  void ConstructSubmapScanMatcher(const SubmapId& submap_id, const Grid2D* grid)
-      EXCLUDES(mutex_);
-
->>>>>>> cb180d78
   // Returns the scan matcher for a submap, which has to exist.
   const SubmapScanMatcher* GetSubmapScanMatcher(const SubmapId& submap_id)
       EXCLUDES(mutex_);
