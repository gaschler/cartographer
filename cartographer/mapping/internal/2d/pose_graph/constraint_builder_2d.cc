--- conflicted
+++ resolved
@@ -134,11 +134,10 @@
   when_done_task_ = common::make_unique<common::Task>();
 }
 
-<<<<<<< HEAD
 // TODO(gaschler): Let this only create the scan matcher task and return a
 // weak_ptr.
 void ConstraintBuilder2D::DispatchScanMatcherConstructionAndWorkItem(
-    const SubmapId& submap_id, const ProbabilityGrid* submap,
+    const SubmapId& submap_id, const Grid2D* const grid,
     const std::function<void()>& work_item) {
   if (when_done_) {
     LOG(WARNING)
@@ -148,44 +147,17 @@
   if (submap_scan_matcher.scan_matcher_factory_task == nullptr) {
     submap_scan_matcher.scan_matcher_factory_task =
         std::make_shared<common::Task>();
-    submap_scan_matcher.probability_grid = submap;
+    submap_scan_matcher.grid = grid;
     auto& scan_matcher_options =
         options_.fast_correlative_scan_matcher_options();
     submap_scan_matcher.scan_matcher_factory_task->SetWorkItem(
         [&submap_scan_matcher, &scan_matcher_options]() {
           submap_scan_matcher.fast_correlative_scan_matcher =
               common::make_unique<scan_matching::FastCorrelativeScanMatcher2D>(
-                  *submap_scan_matcher.probability_grid, scan_matcher_options);
+                  *submap_scan_matcher.grid, scan_matcher_options);
         });
     thread_pool_->ScheduleWhenReady(
         submap_scan_matcher.scan_matcher_factory_task);
-=======
-void ConstraintBuilder2D::ScheduleSubmapScanMatcherConstructionAndQueueWorkItem(
-    const SubmapId& submap_id, const Grid2D* const grid,
-    const std::function<void()>& work_item) {
-  if (submap_scan_matchers_[submap_id].fast_correlative_scan_matcher !=
-      nullptr) {
-    thread_pool_->Schedule(work_item);
-  } else {
-    submap_queued_work_items_[submap_id].push_back(work_item);
-    if (submap_queued_work_items_[submap_id].size() == 1) {
-      thread_pool_->Schedule(
-          [=]() { ConstructSubmapScanMatcher(submap_id, grid); });
-    }
-  }
-}
-
-void ConstraintBuilder2D::ConstructSubmapScanMatcher(const SubmapId& submap_id,
-                                                     const Grid2D* const grid) {
-  auto submap_scan_matcher =
-      common::make_unique<scan_matching::FastCorrelativeScanMatcher2D>(
-          *grid, options_.fast_correlative_scan_matcher_options());
-  common::MutexLocker locker(&mutex_);
-  submap_scan_matchers_[submap_id] = {grid, std::move(submap_scan_matcher)};
-  for (const std::function<void()>& work_item :
-       submap_queued_work_items_[submap_id]) {
-    thread_pool_->Schedule(work_item);
->>>>>>> cb180d78
   }
   auto task = common::make_unique<common::Task>();
   task->SetWorkItem(work_item);
