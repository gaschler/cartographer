--- conflicted
+++ resolved
@@ -42,11 +42,7 @@
   {
     MutexLocker locker(&mutex_);
     CHECK_EQ(state_, NEW);
-<<<<<<< HEAD
-    if ((shared_dependency = dependency.lock()) != nullptr) {
-=======
     if ((shared_dependency = dependency.lock())) {
->>>>>>> 3d2ca564
       ++uncompleted_dependencies_;
     }
   }
