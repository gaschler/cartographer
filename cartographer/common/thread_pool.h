/*
 * Copyright 2016 The Cartographer Authors
 *
 * Licensed under the Apache License, Version 2.0 (the "License");
 * you may not use this file except in compliance with the License.
 * You may obtain a copy of the License at
 *
 *      http://www.apache.org/licenses/LICENSE-2.0
 *
 * Unless required by applicable law or agreed to in writing, software
 * distributed under the License is distributed on an "AS IS" BASIS,
 * WITHOUT WARRANTIES OR CONDITIONS OF ANY KIND, either express or implied.
 * See the License for the specific language governing permissions and
 * limitations under the License.
 */

#ifndef CARTOGRAPHER_COMMON_THREAD_POOL_H_
#define CARTOGRAPHER_COMMON_THREAD_POOL_H_

#include <deque>
#include <functional>
#include <thread>
#include <vector>

#include "cartographer/common/mutex.h"

namespace cartographer {
namespace common {

class ThreadPoolInterface {
 public:
  virtual void Schedule(const std::function<void()>& work_item) = 0;
};

// A fixed number of threads working on a work queue of work items. Adding a
// new work item does not block, and will be executed by a background thread
// eventually. The queue must be empty before calling the destructor. The thread
// pool will then wait for the currently executing work items to finish and then
// destroy the threads.
class ThreadPool : public ThreadPoolInterface {
 public:
  explicit ThreadPool(int num_threads);
  virtual ~ThreadPool();

  ThreadPool(const ThreadPool&) = delete;
  ThreadPool& operator=(const ThreadPool&) = delete;

<<<<<<< HEAD
  virtual void Schedule(const std::function<void()>& work_item);
=======
  void Schedule(const std::function<void()>& work_item) override;
>>>>>>> 2cf31594

 private:
  void DoWork();

  Mutex mutex_;
  bool running_ GUARDED_BY(mutex_) = true;
  std::vector<std::thread> pool_ GUARDED_BY(mutex_);
  std::deque<std::function<void()>> work_queue_ GUARDED_BY(mutex_);
};

}  // namespace common
}  // namespace cartographer

#endif  // CARTOGRAPHER_COMMON_THREAD_POOL_H_<|MERGE_RESOLUTION|>--- conflicted
+++ resolved
@@ -40,16 +40,12 @@
 class ThreadPool : public ThreadPoolInterface {
  public:
   explicit ThreadPool(int num_threads);
-  virtual ~ThreadPool();
+  ~ThreadPool();
 
   ThreadPool(const ThreadPool&) = delete;
   ThreadPool& operator=(const ThreadPool&) = delete;
 
-<<<<<<< HEAD
-  virtual void Schedule(const std::function<void()>& work_item);
-=======
   void Schedule(const std::function<void()>& work_item) override;
->>>>>>> 2cf31594
 
  private:
   void DoWork();
